--- conflicted
+++ resolved
@@ -98,18 +98,11 @@
 func TestPublishEvent(t *testing.T) {
 	ctx := context.Background()
 	event := "test event"
-<<<<<<< HEAD
-	AddEventHandlers[string](newMockEventHandler())
-
-	// Success case
-	err := PublishEvent(ctx, event)
-=======
 	err := AddEventHandlers[string](newMockEventHandler())
 	assertNilError(t, err)
 
 	// Success case
 	err = PublishEvent(ctx, event)
->>>>>>> 358d7243
 	assertNilError(t, err)
 
 	// Error case: no registered handlers
@@ -213,12 +206,8 @@
 
 	// Create and register multiple event handlers
 	for i := 0; i < numHandlers; i++ {
-<<<<<<< HEAD
-		AddEventHandlers[string](newMockEventHandler())
-=======
 		err := AddEventHandlers[string](newMockEventHandler())
 		assertNilError(t, err)
->>>>>>> 358d7243
 	}
 
 	// Channel to receive errors from each goroutine.
